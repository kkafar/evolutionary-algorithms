<<<<<<< HEAD
mod aco;

extern crate core;
use crate::aco::probe::CsvProbe;
use crate::aco::AntSystemCfg;

fn main() {
  ants_example_run();
}

fn ants_example_run() {
  let (cities, cost) = aco::generate_tsp_cost(60);
  aco::write_cities_csv(&cities, "cities.csv").expect("Error while writing city file");

  let probe = Box::new(CsvProbe::new());
  let heuristic = aco::create_heuristic_from_weights(&cost);

  let ant_s = aco::AntSystem::new(AntSystemCfg {
    weights: cost,
    heuristic,
    probe,
    ants_num: 100,
    ..AntSystemCfg::default()
  });

  ant_s.execute();
=======
mod ga;

use crate::ga::{*};

fn main() {
  ga_example();
}

fn ga_example() {
  let mut alg = GeneticAlgorithm::new(GeneticAlgorithmCfg {
    mutation_rate: 0.08,
    selection_rate: 0.5,
    generation_upper_bound: 200,
    population_size: 100,
    fitness_fn: rastrigin_fitness_function,
    mutation_operator: rastrigin_mutation_operator,
    population_factory: rastrigin_population_factory,
    eps: 1e-4,
    probe: Box::new(GAStdoutProbe{}),
    crossover_operator: rastrigin_crossover_operator
  });

  // alg.run();

  let mut alg_quadratic = GeneticAlgorithm::new(GeneticAlgorithmCfg {
    mutation_rate: 0.1,
    selection_rate: 0.5,
    generation_upper_bound: 200,
    population_size: 400,
    fitness_fn: quadratic_function,
    mutation_operator: quadratic_mutation_operator,
    population_factory: quadratic_population_factory,
    eps: 1e-4,
    probe: Box::new(GAStdoutProbe{}),
    crossover_operator: quadratic_crossover_operator,
  });

  alg_quadratic.run();
>>>>>>> ce15dc80
}<|MERGE_RESOLUTION|>--- conflicted
+++ resolved
@@ -1,11 +1,14 @@
-<<<<<<< HEAD
 mod aco;
+mod ga;
 
 extern crate core;
+
 use crate::aco::probe::CsvProbe;
 use crate::aco::AntSystemCfg;
+use crate::ga::{*};
 
 fn main() {
+  ga_example();
   ants_example_run();
 }
 
@@ -25,13 +28,6 @@
   });
 
   ant_s.execute();
-=======
-mod ga;
-
-use crate::ga::{*};
-
-fn main() {
-  ga_example();
 }
 
 fn ga_example() {
@@ -64,5 +60,4 @@
   });
 
   alg_quadratic.run();
->>>>>>> ce15dc80
 }