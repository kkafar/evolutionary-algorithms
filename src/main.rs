<<<<<<< HEAD
mod aco;
mod ga;

extern crate core;

use crate::aco::probe::CsvProbe;
use crate::aco::AntSystemCfg;
use crate::ga::{*};

fn main() {
  ga_example();
  ants_example_run();
}

fn ants_example_run() {
  let (cities, cost) = aco::generate_tsp_cost(60);
  aco::write_cities_csv(&cities, "cities.csv").expect("Error while writing city file");

  let probe = Box::new(CsvProbe::new());
  let heuristic = aco::create_heuristic_from_weights(&cost);

  let ant_s = aco::AntSystem::new(AntSystemCfg {
    weights: cost,
    heuristic,
    probe,
    ants_num: 100,
    ..AntSystemCfg::default()
  });

  ant_s.execute();
}

fn ga_example() {
  let mut alg = GeneticAlgorithm::new(GeneticAlgorithmCfg {
    mutation_rate: 0.08,
    selection_rate: 0.5,
    generation_upper_bound: 200,
    population_size: 100,
    fitness_fn: rastrigin_fitness_function,
    mutation_operator: rastrigin_mutation_operator,
    population_factory: rastrigin_population_factory,
    eps: 1e-4,
    probe: Box::new(GAStdoutProbe{}),
    crossover_operator: rastrigin_crossover_operator
  });

  // alg.run();

  let mut alg_quadratic = GeneticAlgorithm::new(GeneticAlgorithmCfg {
    mutation_rate: 0.1,
    selection_rate: 0.5,
    generation_upper_bound: 200,
    population_size: 400,
    fitness_fn: quadratic_function,
    mutation_operator: quadratic_mutation_operator,
    population_factory: quadratic_population_factory,
    eps: 1e-4,
    probe: Box::new(GAStdoutProbe{}),
    crossover_operator: quadratic_crossover_operator,
  });

  alg_quadratic.run();
=======
extern crate core;

mod pso;

use crate::pso::{*};


fn main() {
  pso_demo();
>>>>>>> 767cb194
}<|MERGE_RESOLUTION|>--- conflicted
+++ resolved
@@ -1,20 +1,22 @@
-<<<<<<< HEAD
 mod aco;
 mod ga;
+mod pso;
 
 extern crate core;
 
 use crate::aco::probe::CsvProbe;
 use crate::aco::AntSystemCfg;
 use crate::ga::{*};
+use crate::pso::{*};
 
 fn main() {
   ga_example();
   ants_example_run();
+  pso_demo();
 }
 
 fn ants_example_run() {
-  let (cities, cost) = aco::generate_tsp_cost(60);
+  let (cities, cost) = aco::generate_tsp_cost(10);
   aco::write_cities_csv(&cities, "cities.csv").expect("Error while writing city file");
 
   let probe = Box::new(CsvProbe::new());
@@ -61,15 +63,4 @@
   });
 
   alg_quadratic.run();
-=======
-extern crate core;
-
-mod pso;
-
-use crate::pso::{*};
-
-
-fn main() {
-  pso_demo();
->>>>>>> 767cb194
 }